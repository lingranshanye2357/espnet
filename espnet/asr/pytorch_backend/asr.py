#!/usr/bin/env python

# Copyright 2017 Johns Hopkins University (Shinji Watanabe)
#  Apache 2.0  (http://www.apache.org/licenses/LICENSE-2.0)


import copy
import json
import logging
import math
import os
import sys

from chainer.datasets import TransformDataset
from chainer import reporter as reporter_module
from chainer import training
from chainer.training import extensions
import numpy as np
from tensorboardX import SummaryWriter
import torch

from espnet.asr.asr_utils import adadelta_eps_decay
from espnet.asr.asr_utils import add_results_to_json
from espnet.asr.asr_utils import CompareValueTrigger
from espnet.asr.asr_utils import get_model_conf
from espnet.asr.asr_utils import plot_spectrogram
from espnet.asr.asr_utils import restore_snapshot
from espnet.asr.asr_utils import snapshot_object
from espnet.asr.asr_utils import torch_load
from espnet.asr.asr_utils import torch_resume
from espnet.asr.asr_utils import torch_snapshot
import espnet.lm.pytorch_backend.extlm as extlm_pytorch
import espnet.lm.pytorch_backend.lm as lm_pytorch
from espnet.nets.asr_interface import ASRInterface
from espnet.nets.mt_interface import MTInterface
from espnet.nets.pytorch_backend.e2e_asr import pad_list
from espnet.nets.pytorch_backend.streaming.segment import SegmentStreamingE2E
from espnet.nets.pytorch_backend.streaming.window import WindowStreamingE2E
from espnet.transform.spectrogram import IStft
from espnet.transform.transformation import Transformation
from espnet.utils.cli_utils import FileWriterWrapper
from espnet.utils.deterministic_utils import set_deterministic_pytorch
from espnet.utils.dynamic_import import dynamic_import
from espnet.utils.io_utils import LoadInputsAndTargets
from espnet.utils.training.batchfy import make_batchset
from espnet.utils.training.iterators import ShufflingEnabler
from espnet.utils.training.iterators import ToggleableShufflingMultiprocessIterator
from espnet.utils.training.iterators import ToggleableShufflingSerialIterator
from espnet.utils.training.tensorboard_logger import TensorboardLogger
from espnet.utils.training.train_utils import check_early_stop
from espnet.utils.training.train_utils import set_early_stop

import matplotlib
matplotlib.use('Agg')

if sys.version_info[0] == 2:
    from itertools import izip_longest as zip_longest
else:
    from itertools import zip_longest as zip_longest

REPORT_INTERVAL = 100


class CustomEvaluator(extensions.Evaluator):
    """Custom Evaluator for Pytorch.

    Args:
        model (torch.nn.Module): The model to evaluate.
        iterator (chainer.dataset.Iterator) : The train iterator.

        target (link | dict[str, link]) :Link object or a dictionary of
            links to evaluate. If this is just a link object, the link is
            registered by the name ``'main'``.
        converter (espnet.asr.pytorch_backend.asr.CustomConverter): Converter
            function to build input arrays. Each batch extracted by the main
            iterator and the ``device`` option are passed to this function.
            :func:`chainer.dataset.concat_examples` is used by default.

        device (torch.device): The device used.
    """

    def __init__(self, model, iterator, target, converter, device):
        super(CustomEvaluator, self).__init__(iterator, target)
        self.model = model
        self.converter = converter
        self.device = device

    # The core part of the update routine can be customized by overriding
    def evaluate(self):
        """Main evaluate routine for CustomEvaluator."""
        iterator = self._iterators['main']

        if self.eval_hook:
            self.eval_hook(self)

        if hasattr(iterator, 'reset'):
            iterator.reset()
            it = iterator
        else:
            it = copy.copy(iterator)

        summary = reporter_module.DictSummary()

        self.model.eval()
        with torch.no_grad():
            for batch in it:
                observation = {}
                with reporter_module.report_scope(observation):
                    # read scp files
                    # x: original json with loaded features
                    #    will be converted to chainer variable later
                    x = self.converter(batch, self.device)
                    self.model(*x)
                summary.add(observation)
        self.model.train()

        return summary.compute_mean()


class CustomUpdater(training.StandardUpdater):
    """Custom Updater for Pytorch.

    Args:
        model (torch.nn.Module): The model to update.
        grad_clip_threshold (int): The gradient clipping value to use.
        train_iter (chainer.dataset.Iterator): The training iterator.
        optimizer (torch.optim.optimizer): The training optimizer.

        converter (espnet.asr.pytorch_backend.asr.CustomConverter): Converter
            function to build input arrays. Each batch extracted by the main
            iterator and the ``device`` option are passed to this function.
            :func:`chainer.dataset.concat_examples` is used by default.

        device (torch.device): The device to use.
        ngpu (int): The number of gpus to use.

    """

    def __init__(self, model, grad_clip_threshold, train_iter,
                 optimizer, converter, device, ngpu, grad_noise=False, accum_grad=1):
        super(CustomUpdater, self).__init__(train_iter, optimizer)
        self.model = model
        self.grad_clip_threshold = grad_clip_threshold
        self.converter = converter
        self.device = device
        self.ngpu = ngpu
        self.accum_grad = accum_grad
        self.forward_count = 0
        self.grad_noise = grad_noise
        self.iteration = 0

    # The core part of the update routine can be customized by overriding.
    def update_core(self):
        """Main update routine of the CustomUpdater."""
        # When we pass one iterator and optimizer to StandardUpdater.__init__,
        # they are automatically named 'main'.
        train_iter = self.get_iterator('main')
        optimizer = self.get_optimizer('main')

        # Get the next batch ( a list of json files)
        batch = train_iter.next()
        self.iteration += 1
        x = self.converter(batch, self.device)

        # Compute the loss at this time step and accumulate it
        loss = self.model(*x).mean() / self.accum_grad
        loss.backward()  # Backprop
        # gradient noise injection
        if self.grad_noise:
            from espnet.asr.asr_utils import add_gradient_noise
            add_gradient_noise(self.model, self.iteration, duration=100, eta=1.0, scale_factor=0.55)
        loss.detach()  # Truncate the graph

        # update parameters
        self.forward_count += 1
        if self.forward_count != self.accum_grad:
            return
        self.forward_count = 0
        # compute the gradient norm to check if it is normal or not
        grad_norm = torch.nn.utils.clip_grad_norm_(
            self.model.parameters(), self.grad_clip_threshold)
        logging.info('grad norm={}'.format(grad_norm))
        if math.isnan(grad_norm):
            logging.warning('grad norm is nan. Do not update model.')
        else:
            optimizer.step()
        optimizer.zero_grad()


class CustomConverter(object):
    """Custom batch converter for Pytorch.

    Args:
        subsampling_factor (int): The subsampling factor.

    """

    def __init__(self, subsampling_factor=1):
        self.subsampling_factor = subsampling_factor
        self.ignore_id = -1

    def __call__(self, batch, device):
        """Transforms a batch and send it to a device.

        Args:
            batch (list): The batch to transform.
            device (torch.device): The device to send to.

        Returns:
            tuple(torch.Tensor, torch.Tensor, torch.Tensor)

        """
        # batch should be located in list
        assert len(batch) == 1
        xs, ys = batch[0]

        # perform subsampling
        if self.subsampling_factor > 1:
            xs = [x[::self.subsampling_factor, :] for x in xs]

        # get batch of lengths of input sequences
        ilens = np.array([x.shape[0] for x in xs])

        # perform padding and convert to tensor
        # currently only support real number
        if xs[0].dtype.kind == 'c':
            xs_pad_real = pad_list(
                [torch.from_numpy(x.real).float() for x in xs], 0).to(device)
            xs_pad_imag = pad_list(
                [torch.from_numpy(x.imag).float() for x in xs], 0).to(device)
            # Note(kamo):
            # {'real': ..., 'imag': ...} will be changed to ComplexTensor in E2E.
            # Don't create ComplexTensor and give it E2E here
            # because torch.nn.DataParellel can't handle it.
            xs_pad = {'real': xs_pad_real, 'imag': xs_pad_imag}
        else:
            xs_pad = pad_list([torch.from_numpy(x).float() for x in xs], 0).to(device)

        ilens = torch.from_numpy(ilens).to(device)
        # NOTE: this is for multi-task learning (e.g., speech translation)
        ys_pad = pad_list([torch.from_numpy(np.array(y[0]) if isinstance(y, tuple) else y).long()
                           for y in ys], self.ignore_id).to(device)

        return xs_pad, ilens, ys_pad


def load_trained_model(model_path):
<<<<<<< HEAD
    """Load the trained model.
=======
    """Load the trained model
>>>>>>> 5a966c35

    :param str model_path: Path to model.***.best
    """
    # read training config
    idim, odim, train_args = get_model_conf(
        model_path, os.path.join(os.path.dirname(model_path), 'model.json'))

    # load trained model parameters
    logging.info('reading model parameters from ' + model_path)
    # To be compatible with v.0.3.0 models
    if hasattr(train_args, "model_module"):
        model_module = train_args.model_module
    else:
        model_module = "espnet.nets.pytorch_backend.e2e_asr:E2E"
    model_class = dynamic_import(model_module)
    model = model_class(idim, odim, train_args)
    torch_load(model_path, model)

    return model, train_args


def train(args):
    """Train with the given args.

    Args:
        args (namespace): The program arguments.

    """
    set_deterministic_pytorch(args)

    # check cuda availability
    if not torch.cuda.is_available():
        logging.warning('cuda is not available')

    # get input and output dimension info
    with open(args.valid_json, 'rb') as f:
        valid_json = json.load(f)['utts']
    utts = list(valid_json.keys())
    idim = int(valid_json[utts[0]]['input'][0]['shape'][-1])
    odim = int(valid_json[utts[0]]['output'][0]['shape'][-1])
    logging.info('#input dims : ' + str(idim))
    logging.info('#output dims: ' + str(odim))

    # specify attention, CTC, hybrid mode
    if args.mtlalpha == 1.0:
        mtl_mode = 'ctc'
        logging.info('Pure CTC mode')
    elif args.mtlalpha == 0.0:
        mtl_mode = 'att'
        logging.info('Pure attention mode')
    else:
        mtl_mode = 'mtl'
        logging.info('Multitask learning mode')

    asr_model, mt_model = None, None
    # Initialize encoder with pre-trained ASR encoder
    if args.asr_model:
        asr_model, _ = load_trained_model(args.asr_model)
        assert isinstance(asr_model, ASRInterface)

    # Initialize decoder with pre-trained MT decoder
    if args.mt_model:
        mt_model, _ = load_trained_model(args.mt_model)
        assert isinstance(mt_model, MTInterface)

    # specify model architecture
    model_class = dynamic_import(args.model_module)
    model = model_class(idim, odim, args, asr_model=asr_model, mt_model=mt_model)
    assert isinstance(model, ASRInterface)
    subsampling_factor = model.subsample[0]

    # delete pre-trained models
    if args.asr_model:
        del asr_model
    if args.mt_model:
        del mt_model

    if args.rnnlm is not None:
        rnnlm_args = get_model_conf(args.rnnlm, args.rnnlm_conf)
        rnnlm = lm_pytorch.ClassifierWithState(
            lm_pytorch.RNNLM(
                len(args.char_list), rnnlm_args.layer, rnnlm_args.unit))
        torch.load(args.rnnlm, rnnlm)
        model.rnnlm = rnnlm

    # write model config
    if not os.path.exists(args.outdir):
        os.makedirs(args.outdir)
    model_conf = args.outdir + '/model.json'
    with open(model_conf, 'wb') as f:
        logging.info('writing a model config file to ' + model_conf)
        f.write(json.dumps((idim, odim, vars(args)),
                           indent=4, ensure_ascii=False, sort_keys=True).encode('utf_8'))
    for key in sorted(vars(args).keys()):
        logging.info('ARGS: ' + key + ': ' + str(vars(args)[key]))

    reporter = model.reporter

    # check the use of multi-gpu
    if args.ngpu > 1:
        model = torch.nn.DataParallel(model, device_ids=list(range(args.ngpu)))
        logging.info('batch size is automatically increased (%d -> %d)' % (
            args.batch_size, args.batch_size * args.ngpu))
        args.batch_size *= args.ngpu

    # set torch device
    device = torch.device("cuda" if args.ngpu > 0 else "cpu")
    model = model.to(device)

    # Setup an optimizer
    if args.opt == 'adadelta':
        optimizer = torch.optim.Adadelta(
            model.parameters(), rho=0.95, eps=args.eps,
            weight_decay=args.weight_decay)
    elif args.opt == 'adam':
        optimizer = torch.optim.Adam(model.parameters(),
                                     weight_decay=args.weight_decay)
    elif args.opt == 'noam':
        from espnet.nets.pytorch_backend.transformer.optimizer import get_std_opt
        optimizer = get_std_opt(model, args.adim, args.transformer_warmup_steps, args.transformer_lr)
    else:
        raise NotImplementedError("unknown optimizer: " + args.opt)

    # FIXME: TOO DIRTY HACK
    setattr(optimizer, "target", reporter)
    setattr(optimizer, "serialize", lambda s: reporter.serialize(s))

    # Setup a converter
    converter = CustomConverter(subsampling_factor=subsampling_factor)

    # read json data
    with open(args.train_json, 'rb') as f:
        train_json = json.load(f)['utts']
    with open(args.valid_json, 'rb') as f:
        valid_json = json.load(f)['utts']

    use_sortagrad = args.sortagrad == -1 or args.sortagrad > 0
    # make minibatch list (variable length)
    train = make_batchset(train_json, args.batch_size,
                          args.maxlen_in, args.maxlen_out, args.minibatches,
                          min_batch_size=args.ngpu if args.ngpu > 1 else 1,
                          shortest_first=use_sortagrad,
                          count=args.batch_count,
                          batch_bins=args.batch_bins,
                          batch_frames_in=args.batch_frames_in,
                          batch_frames_out=args.batch_frames_out,
                          batch_frames_inout=args.batch_frames_inout)
    valid = make_batchset(valid_json, args.batch_size,
                          args.maxlen_in, args.maxlen_out, args.minibatches,
                          min_batch_size=args.ngpu if args.ngpu > 1 else 1,
                          count=args.batch_count,
                          batch_bins=args.batch_bins,
                          batch_frames_in=args.batch_frames_in,
                          batch_frames_out=args.batch_frames_out,
                          batch_frames_inout=args.batch_frames_inout)

    load_tr = LoadInputsAndTargets(
        mode='asr', load_output=True, preprocess_conf=args.preprocess_conf,
        preprocess_args={'train': True}  # Switch the mode of preprocessing
    )
    load_cv = LoadInputsAndTargets(
        mode='asr', load_output=True, preprocess_conf=args.preprocess_conf,
        preprocess_args={'train': False}  # Switch the mode of preprocessing
    )
    # hack to make batchsize argument as 1
    # actual bathsize is included in a list
    if args.n_iter_processes > 0:
        train_iter = ToggleableShufflingMultiprocessIterator(
            TransformDataset(train, load_tr),
            batch_size=1, n_processes=args.n_iter_processes, n_prefetch=8, maxtasksperchild=20,
            shuffle=not use_sortagrad)
        valid_iter = ToggleableShufflingMultiprocessIterator(
            TransformDataset(valid, load_cv),
            batch_size=1, repeat=False, shuffle=False,
            n_processes=args.n_iter_processes, n_prefetch=8, maxtasksperchild=20)
    else:
        train_iter = ToggleableShufflingSerialIterator(
            TransformDataset(train, load_tr),
            batch_size=1, shuffle=not use_sortagrad)
        valid_iter = ToggleableShufflingSerialIterator(
            TransformDataset(valid, load_cv),
            batch_size=1, repeat=False, shuffle=False)

    # Set up a trainer
    updater = CustomUpdater(
        model, args.grad_clip, train_iter, optimizer, converter, device, args.ngpu, args.grad_noise, args.accum_grad)
    trainer = training.Trainer(
        updater, (args.epochs, 'epoch'), out=args.outdir)

    if use_sortagrad:
        trainer.extend(ShufflingEnabler([train_iter]),
                       trigger=(args.sortagrad if args.sortagrad != -1 else args.epochs, 'epoch'))

    # Resume from a snapshot
    if args.resume:
        logging.info('resumed from %s' % args.resume)
        torch_resume(args.resume, trainer)

    # Evaluate the model with the test dataset for each epoch
    trainer.extend(CustomEvaluator(model, valid_iter, reporter, converter, device))

    # Save attention weight each epoch
    if args.num_save_attention > 0 and args.mtlalpha != 1.0:
        data = sorted(list(valid_json.items())[:args.num_save_attention],
                      key=lambda x: int(x[1]['input'][0]['shape'][1]), reverse=True)
        if hasattr(model, "module"):
            att_vis_fn = model.module.calculate_all_attentions
            plot_class = model.module.attention_plot_class
        else:
            att_vis_fn = model.calculate_all_attentions
            plot_class = model.attention_plot_class
        att_reporter = plot_class(
            att_vis_fn, data, args.outdir + "/att_ws",
            converter=converter, transform=load_cv, device=device)
        trainer.extend(att_reporter, trigger=(1, 'epoch'))
    else:
        att_reporter = None

    # Make a plot for training and validation values
    trainer.extend(extensions.PlotReport(['main/loss', 'validation/main/loss',
                                          'main/loss_ctc', 'validation/main/loss_ctc',
                                          'main/loss_att', 'validation/main/loss_att'],
                                         'epoch', file_name='loss.png'))
    trainer.extend(extensions.PlotReport(['main/acc', 'validation/main/acc'],
                                         'epoch', file_name='acc.png'))
    trainer.extend(extensions.PlotReport(['main/cer_ctc', 'validation/main/cer_ctc'],
                                         'epoch', file_name='cer.png'))

    # Save best models
    trainer.extend(snapshot_object(model, 'model.loss.best'),
                   trigger=training.triggers.MinValueTrigger('validation/main/loss'))
    if mtl_mode != 'ctc':
        trainer.extend(snapshot_object(model, 'model.acc.best'),
                       trigger=training.triggers.MaxValueTrigger('validation/main/acc'))

    # save snapshot which contains model and optimizer states
    trainer.extend(torch_snapshot(), trigger=(1, 'epoch'))

    # epsilon decay in the optimizer
    if args.opt == 'adadelta':
        if args.criterion == 'acc' and mtl_mode != 'ctc':
            trainer.extend(restore_snapshot(model, args.outdir + '/model.acc.best', load_fn=torch_load),
                           trigger=CompareValueTrigger(
                               'validation/main/acc',
                               lambda best_value, current_value: best_value > current_value))
            trainer.extend(adadelta_eps_decay(args.eps_decay),
                           trigger=CompareValueTrigger(
                               'validation/main/acc',
                               lambda best_value, current_value: best_value > current_value))
        elif args.criterion == 'loss':
            trainer.extend(restore_snapshot(model, args.outdir + '/model.loss.best', load_fn=torch_load),
                           trigger=CompareValueTrigger(
                               'validation/main/loss',
                               lambda best_value, current_value: best_value < current_value))
            trainer.extend(adadelta_eps_decay(args.eps_decay),
                           trigger=CompareValueTrigger(
                               'validation/main/loss',
                               lambda best_value, current_value: best_value < current_value))

    # Write a log of evaluation statistics for each epoch
    trainer.extend(extensions.LogReport(trigger=(REPORT_INTERVAL, 'iteration')))
    report_keys = ['epoch', 'iteration', 'main/loss', 'main/loss_ctc', 'main/loss_att',
                   'validation/main/loss', 'validation/main/loss_ctc', 'validation/main/loss_att',
                   'main/acc', 'validation/main/acc', 'main/cer_ctc', 'validation/main/cer_ctc',
                   'elapsed_time']
    if args.opt == 'adadelta':
        trainer.extend(extensions.observe_value(
            'eps', lambda trainer: trainer.updater.get_optimizer('main').param_groups[0]["eps"]),
            trigger=(REPORT_INTERVAL, 'iteration'))
        report_keys.append('eps')
    if args.report_cer:
        report_keys.append('validation/main/cer')
    if args.report_wer:
        report_keys.append('validation/main/wer')
    trainer.extend(extensions.PrintReport(
        report_keys), trigger=(REPORT_INTERVAL, 'iteration'))

    trainer.extend(extensions.ProgressBar(update_interval=REPORT_INTERVAL))
    set_early_stop(trainer, args)

    if args.tensorboard_dir is not None and args.tensorboard_dir != "":
        writer = SummaryWriter(args.tensorboard_dir)
        trainer.extend(TensorboardLogger(writer, att_reporter))
    # Run the training
    trainer.run()
    check_early_stop(trainer, args.epochs)


def recog(args):
    """Decode with the given args.

    Args:
        args (namespace): The program arguments.
    """
    set_deterministic_pytorch(args)
    model, train_args = load_trained_model(args.model)
    assert isinstance(model, ASRInterface)
    model.recog_args = args

    # read rnnlm
    if args.rnnlm:
        rnnlm_args = get_model_conf(args.rnnlm, args.rnnlm_conf)
        rnnlm = lm_pytorch.ClassifierWithState(
            lm_pytorch.RNNLM(
                len(train_args.char_list), rnnlm_args.layer, rnnlm_args.unit))
        torch_load(args.rnnlm, rnnlm)
        rnnlm.eval()
    else:
        rnnlm = None

    if args.word_rnnlm:
        rnnlm_args = get_model_conf(args.word_rnnlm, args.word_rnnlm_conf)
        word_dict = rnnlm_args.char_list_dict
        char_dict = {x: i for i, x in enumerate(train_args.char_list)}
        word_rnnlm = lm_pytorch.ClassifierWithState(lm_pytorch.RNNLM(
            len(word_dict), rnnlm_args.layer, rnnlm_args.unit))
        torch_load(args.word_rnnlm, word_rnnlm)
        word_rnnlm.eval()

        if rnnlm is not None:
            rnnlm = lm_pytorch.ClassifierWithState(
                extlm_pytorch.MultiLevelLM(word_rnnlm.predictor,
                                           rnnlm.predictor, word_dict, char_dict))
        else:
            rnnlm = lm_pytorch.ClassifierWithState(
                extlm_pytorch.LookAheadWordLM(word_rnnlm.predictor,
                                              word_dict, char_dict))

    # gpu
    if args.ngpu == 1:
        gpu_id = list(range(args.ngpu))
        logging.info('gpu id: ' + str(gpu_id))
        model.cuda()
        if rnnlm:
            rnnlm.cuda()

    # read json data
    with open(args.recog_json, 'rb') as f:
        js = json.load(f)['utts']
    new_js = {}

    load_inputs_and_targets = LoadInputsAndTargets(
        mode='asr', load_output=False, sort_in_input_length=False,
        preprocess_conf=train_args.preprocess_conf
        if args.preprocess_conf is None else args.preprocess_conf,
        preprocess_args={'train': False})

    if args.batchsize == 0:
        with torch.no_grad():
            for idx, name in enumerate(js.keys(), 1):
                logging.info('(%d/%d) decoding ' + name, idx, len(js.keys()))
                batch = [(name, js[name])]
                feat = load_inputs_and_targets(batch)[0][0]
                if args.streaming_mode == 'window':
                    logging.info('Using streaming recognizer with window size %d frames', args.streaming_window)
                    se2e = WindowStreamingE2E(e2e=model, recog_args=args, rnnlm=rnnlm)
                    for i in range(0, feat.shape[0], args.streaming_window):
                        logging.info('Feeding frames %d - %d', i, i + args.streaming_window)
                        se2e.accept_input(feat[i:i + args.streaming_window])
                    logging.info('Running offline attention decoder')
                    se2e.decode_with_attention_offline()
                    logging.info('Offline attention decoder finished')
                    nbest_hyps = se2e.retrieve_recognition()
                elif args.streaming_mode == 'segment':
                    logging.info('Using streaming recognizer with threshold value %d', args.streaming_min_blank_dur)
                    nbest_hyps = []
                    for n in range(args.nbest):
                        nbest_hyps.append({'yseq': [], 'score': 0.0})
                    se2e = SegmentStreamingE2E(e2e=model, recog_args=args, rnnlm=rnnlm)
                    r = np.prod(model.subsample)
                    for i in range(0, feat.shape[0], r):
                        hyps = se2e.accept_input(feat[i:i + r])
                        if hyps is not None:
                            text = ''.join([train_args.char_list[int(x)]
                                            for x in hyps[0]['yseq'][1:-1] if int(x) != -1])
                            text = text.replace('\u2581', ' ').strip()  # for SentencePiece
                            text = text.replace(model.space, ' ')
                            text = text.replace(model.blank, '')
                            logging.info(text)
                            for n in range(args.nbest):
                                nbest_hyps[n]['yseq'].extend(hyps[n]['yseq'])
                                nbest_hyps[n]['score'] += hyps[n]['score']
                else:
                    nbest_hyps = model.recognize(feat, args, train_args.char_list, rnnlm)
                new_js[name] = add_results_to_json(js[name], nbest_hyps, train_args.char_list)

    else:
        def grouper(n, iterable, fillvalue=None):
            kargs = [iter(iterable)] * n
            return zip_longest(*kargs, fillvalue=fillvalue)

        # sort data
        keys = list(js.keys())
        feat_lens = [js[key]['input'][0]['shape'][0] for key in keys]
        sorted_index = sorted(range(len(feat_lens)), key=lambda i: -feat_lens[i])
        keys = [keys[i] for i in sorted_index]

        with torch.no_grad():
            for names in grouper(args.batchsize, keys, None):
                names = [name for name in names if name]
                batch = [(name, js[name]) for name in names]
                feats = load_inputs_and_targets(batch)[0]
                nbest_hyps = model.recognize_batch(feats, args, train_args.char_list, rnnlm=rnnlm)

                for i, nbest_hyp in enumerate(nbest_hyps):
                    name = names[i]
                    new_js[name] = add_results_to_json(js[name], nbest_hyp, train_args.char_list)

    with open(args.result_label, 'wb') as f:
        f.write(json.dumps({'utts': new_js}, indent=4, ensure_ascii=False, sort_keys=True).encode('utf_8'))


def enhance(args):
    """Dumping enhanced speech and mask.

    Args:
        args (namespace): The program arguments.
    """
    set_deterministic_pytorch(args)
    # read training config
    idim, odim, train_args = get_model_conf(args.model, args.model_conf)

    # load trained model parameters
    logging.info('reading model parameters from ' + args.model)
    model_class = dynamic_import(train_args.model_module)
    model = model_class(idim, odim, train_args)
    assert isinstance(model, ASRInterface)
    torch_load(args.model, model)
    model.recog_args = args

    # gpu
    if args.ngpu == 1:
        gpu_id = list(range(args.ngpu))
        logging.info('gpu id: ' + str(gpu_id))
        model.cuda()

    # read json data
    with open(args.recog_json, 'rb') as f:
        js = json.load(f)['utts']

    load_inputs_and_targets = LoadInputsAndTargets(
        mode='asr', load_output=False, sort_in_input_length=False,
        preprocess_conf=None  # Apply pre_process in outer func
    )
    if args.batchsize == 0:
        args.batchsize = 1

    # Creates writers for outputs from the network
    if args.enh_wspecifier is not None:
        enh_writer = FileWriterWrapper(args.enh_wspecifier,
                                       filetype=args.enh_filetype)
    else:
        enh_writer = None

    # Creates a Transformation instance
    preprocess_conf = (
        train_args.preprocess_conf if args.preprocess_conf is None
        else args.preprocess_conf)
    if preprocess_conf is not None:
        logging.info('Use preprocessing'.format(preprocess_conf))
        transform = Transformation(preprocess_conf)
    else:
        transform = None

    # Creates a IStft instance
    istft = None
    frame_shift = args.istft_n_shift  # Used for plot the spectrogram
    if args.apply_istft:
        if preprocess_conf is not None:
            # Read the conffile and find stft setting
            with open(preprocess_conf) as f:
                # Json format: e.g.
                #    {"process": [{"type": "stft",
                #                  "win_length": 400,
                #                  "n_fft": 512, "n_shift": 160,
                #                  "window": "han"},
                #                 {"type": "foo", ...}, ...]}
                conf = json.load(f)
                assert 'process' in conf, conf
                # Find stft setting
                for p in conf['process']:
                    if p['type'] == 'stft':
                        istft = IStft(win_length=p['win_length'],
                                      n_shift=p['n_shift'],
                                      window=p.get('window', 'hann'))
                        logging.info('stft is found in {}. '
                                     'Setting istft config from it\n{}'
                                     .format(preprocess_conf, istft))
                        frame_shift = p['n_shift']
                        break
        if istft is None:
            # Set from command line arguments
            istft = IStft(win_length=args.istft_win_length,
                          n_shift=args.istft_n_shift,
                          window=args.istft_window)
            logging.info('Setting istft config from the command line args\n{}'
                         .format(istft))

    # sort data
    keys = list(js.keys())
    feat_lens = [js[key]['input'][0]['shape'][0] for key in keys]
    sorted_index = sorted(range(len(feat_lens)), key=lambda i: -feat_lens[i])
    keys = [keys[i] for i in sorted_index]

    def grouper(n, iterable, fillvalue=None):
        kargs = [iter(iterable)] * n
        return zip_longest(*kargs, fillvalue=fillvalue)

    num_images = 0
    if not os.path.exists(args.image_dir):
        os.makedirs(args.image_dir)

    for names in grouper(args.batchsize, keys, None):
        batch = [(name, js[name]) for name in names]

        # May be in time region: (Batch, [Time, Channel])
        org_feats = load_inputs_and_targets(batch)[0]
        if transform is not None:
            # May be in time-freq region: : (Batch, [Time, Channel, Freq])
            feats = transform(org_feats, train=False)
        else:
            feats = org_feats

        with torch.no_grad():
            enhanced, mask, ilens = model.enhance(feats)

        for idx, name in enumerate(names):
            # Assuming mask, feats : [Batch, Time, Channel. Freq]
            #          enhanced    : [Batch, Time, Freq]
            enh = enhanced[idx][:ilens[idx]]
            mas = mask[idx][:ilens[idx]]
            feat = feats[idx]

            # Plot spectrogram
            if args.image_dir is not None and num_images < args.num_images:
                import matplotlib.pyplot as plt
                num_images += 1
                ref_ch = 0

                plt.figure(figsize=(20, 10))
                plt.subplot(4, 1, 1)
                plt.title('Mask [ref={}ch]'.format(ref_ch))
                plot_spectrogram(plt, mas[:, ref_ch].T, fs=args.fs,
                                 mode='linear', frame_shift=frame_shift,
                                 bottom=False, labelbottom=False)

                plt.subplot(4, 1, 2)
                plt.title('Noisy speech [ref={}ch]'.format(ref_ch))
                plot_spectrogram(plt, feat[:, ref_ch].T, fs=args.fs,
                                 mode='db', frame_shift=frame_shift,
                                 bottom=False, labelbottom=False)

                plt.subplot(4, 1, 3)
                plt.title('Masked speech [ref={}ch]'.format(ref_ch))
                plot_spectrogram(
                    plt, (feat[:, ref_ch] * mas[:, ref_ch]).T,
                    frame_shift=frame_shift,
                    fs=args.fs, mode='db', bottom=False, labelbottom=False)

                plt.subplot(4, 1, 4)
                plt.title('Enhanced speech')
                plot_spectrogram(plt, enh.T, fs=args.fs,
                                 mode='db', frame_shift=frame_shift)

                plt.savefig(os.path.join(args.image_dir, name + '.png'))
                plt.clf()

            # Write enhanced wave files
            if enh_writer is not None:
                if istft is not None:
                    enh = istft(enh)
                else:
                    enh = enh

                if args.keep_length:
                    if len(org_feats[idx]) < len(enh):
                        # Truncate the frames added by stft padding
                        enh = enh[:len(org_feats[idx])]
                    elif len(org_feats) > len(enh):
                        padwidth = [(0, (len(org_feats[idx]) - len(enh)))] \
                            + [(0, 0)] * (enh.ndim - 1)
                        enh = np.pad(enh, padwidth, mode='constant')

                if args.enh_filetype in ('sound', 'sound.hdf5'):
                    enh_writer[name] = (args.fs, enh)
                else:
                    # Hint: To dump stft_signal, mask or etc,
                    # enh_filetype='hdf5' might be convenient.
                    enh_writer[name] = enh

            if num_images >= args.num_images and enh_writer is None:
                logging.info('Breaking the process.')
                break<|MERGE_RESOLUTION|>--- conflicted
+++ resolved
@@ -245,13 +245,11 @@
 
 
 def load_trained_model(model_path):
-<<<<<<< HEAD
     """Load the trained model.
-=======
-    """Load the trained model
->>>>>>> 5a966c35
-
-    :param str model_path: Path to model.***.best
+
+    Args:
+        model_path(str): Path to model.***.best
+
     """
     # read training config
     idim, odim, train_args = get_model_conf(

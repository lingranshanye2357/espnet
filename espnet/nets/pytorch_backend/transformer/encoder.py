#!/usr/bin/env python3
# -*- coding: utf-8 -*-

# Copyright 2019 Shigeki Karita
#  Apache 2.0  (http://www.apache.org/licenses/LICENSE-2.0)

"""Encoder definition."""

import logging
import torch

from espnet.nets.pytorch_backend.nets_utils import rename_state_dict
from espnet.nets.pytorch_backend.transducer.vgg import VGG2L
from espnet.nets.pytorch_backend.transformer.attention import MultiHeadedAttention
from espnet.nets.pytorch_backend.transformer.dynamic_conv import DynamicConvolution
from espnet.nets.pytorch_backend.transformer.dynamic_conv2d import DynamicConvolution2D
from espnet.nets.pytorch_backend.transformer.embedding import PositionalEncoding
from espnet.nets.pytorch_backend.transformer.encoder_layer import EncoderLayer
from espnet.nets.pytorch_backend.transformer.layer_norm import LayerNorm
from espnet.nets.pytorch_backend.transformer.lightconv import LightweightConvolution
from espnet.nets.pytorch_backend.transformer.lightconv2d import LightweightConvolution2D
from espnet.nets.pytorch_backend.transformer.multi_layer_conv import Conv1dLinear
from espnet.nets.pytorch_backend.transformer.multi_layer_conv import MultiLayeredConv1d
from espnet.nets.pytorch_backend.transformer.positionwise_feed_forward import (
    PositionwiseFeedForward,  # noqa: H301
)
from espnet.nets.pytorch_backend.transformer.repeat import repeat
from espnet.nets.pytorch_backend.transformer.subsampling import Conv2dSubsampling


def _pre_hook(
    state_dict,
    prefix,
    local_metadata,
    strict,
    missing_keys,
    unexpected_keys,
    error_msgs,
):
    # https://github.com/espnet/espnet/commit/21d70286c354c66c0350e65dc098d2ee236faccc#diff-bffb1396f038b317b2b64dd96e6d3563
    rename_state_dict(prefix + "input_layer.", prefix + "embed.", state_dict)
    # https://github.com/espnet/espnet/commit/3d422f6de8d4f03673b89e1caef698745ec749ea#diff-bffb1396f038b317b2b64dd96e6d3563
    rename_state_dict(prefix + "norm.", prefix + "after_norm.", state_dict)


class Encoder(torch.nn.Module):
    """Transformer encoder module.

    :param int idim: input dim
    :param int attention_dim: dimention of attention
    :param int attention_heads: the number of heads of multi head attention
    :param int linear_units: the number of units of position-wise feed forward
    :param int num_blocks: the number of decoder blocks
    :param float dropout_rate: dropout rate
    :param float attention_dropout_rate: dropout rate in attention
    :param float positional_dropout_rate: dropout rate after adding positional encoding
    :param str or torch.nn.Module input_layer: input layer type
    :param class pos_enc_class: PositionalEncoding or ScaledPositionalEncoding
    :param bool normalize_before: whether to use layer_norm before the first block
    :param bool concat_after: whether to concat attention layer's input and output
        if True, additional linear will be applied.
        i.e. x -> x + linear(concat(x, att(x)))
        if False, no additional linear will be applied. i.e. x -> x + att(x)
    :param str positionwise_layer_type: linear of conv1d
    :param int positionwise_conv_kernel_size: kernel size of positionwise conv1d layer
    :param int padding_idx: padding_idx for input_layer=embed
    """

<<<<<<< HEAD
    def __init__(self, idim,
                 selfattention_layer_type="selfattn",
                 attention_dim=256,
                 attention_heads=4,
                 conv_wshare=4,
                 conv_kernel_length=11,
                 conv_usebias=False,
                 linear_units=2048,
                 num_blocks=6,
                 dropout_rate=0.1,
                 positional_dropout_rate=0.1,
                 attention_dropout_rate=0.0,
                 input_layer="conv2d",
                 pos_enc_class=PositionalEncoding,
                 normalize_before=True,
                 concat_after=False,
                 positionwise_layer_type="linear",
                 positionwise_conv_kernel_size=1,
                 padding_idx=-1):
=======
    def __init__(
        self,
        idim,
        attention_dim=256,
        attention_heads=4,
        linear_units=2048,
        num_blocks=6,
        dropout_rate=0.1,
        positional_dropout_rate=0.1,
        attention_dropout_rate=0.0,
        input_layer="conv2d",
        pos_enc_class=PositionalEncoding,
        normalize_before=True,
        concat_after=False,
        positionwise_layer_type="linear",
        positionwise_conv_kernel_size=1,
        padding_idx=-1,
    ):
>>>>>>> 7cb8a4f4
        """Construct an Encoder object."""
        super(Encoder, self).__init__()
        self._register_load_state_dict_pre_hook(_pre_hook)

        if input_layer == "linear":
            self.embed = torch.nn.Sequential(
                torch.nn.Linear(idim, attention_dim),
                torch.nn.LayerNorm(attention_dim),
                torch.nn.Dropout(dropout_rate),
                torch.nn.ReLU(),
                pos_enc_class(attention_dim, positional_dropout_rate),
            )
        elif input_layer == "conv2d":
            self.embed = Conv2dSubsampling(idim, attention_dim, dropout_rate)
        elif input_layer == "vgg2l":
            self.embed = VGG2L(idim, attention_dim)
        elif input_layer == "embed":
            self.embed = torch.nn.Sequential(
                torch.nn.Embedding(idim, attention_dim, padding_idx=padding_idx),
                pos_enc_class(attention_dim, positional_dropout_rate),
            )
        elif isinstance(input_layer, torch.nn.Module):
            self.embed = torch.nn.Sequential(
                input_layer, pos_enc_class(attention_dim, positional_dropout_rate),
            )
        elif input_layer is None:
            self.embed = torch.nn.Sequential(
                pos_enc_class(attention_dim, positional_dropout_rate)
            )
        else:
            raise ValueError("unknown input_layer: " + input_layer)
        self.normalize_before = normalize_before
        if positionwise_layer_type == "linear":
            positionwise_layer = PositionwiseFeedForward
            positionwise_layer_args = (attention_dim, linear_units, dropout_rate)
        elif positionwise_layer_type == "conv1d":
            positionwise_layer = MultiLayeredConv1d
            positionwise_layer_args = (
                attention_dim,
                linear_units,
                positionwise_conv_kernel_size,
                dropout_rate,
            )
        elif positionwise_layer_type == "conv1d-linear":
            positionwise_layer = Conv1dLinear
            positionwise_layer_args = (
                attention_dim,
                linear_units,
                positionwise_conv_kernel_size,
                dropout_rate,
            )
        else:
            raise NotImplementedError("Support only linear or conv1d.")
<<<<<<< HEAD
        if selfattention_layer_type == "selfattn":
            logging.info('encoder self-attention layer type = self-attention')
            self.encoders = repeat(
                num_blocks,
                lambda lnum: EncoderLayer(
                    attention_dim,
                    MultiHeadedAttention(attention_heads, attention_dim, attention_dropout_rate),
                    positionwise_layer(*positionwise_layer_args),
                    dropout_rate,
                    normalize_before,
                    concat_after
                )
            )
        elif selfattention_layer_type == "lightconv":
            logging.info('encoder self-attention layer type = lightweight convolution')
            self.encoders = repeat(
                num_blocks,
                lambda lnum: EncoderLayer(
                    attention_dim,
                    LightweightConvolution(conv_wshare, attention_dim, attention_dropout_rate,
                                           conv_kernel_length, lnum, use_bias=conv_usebias),
                    positionwise_layer(*positionwise_layer_args),
                    dropout_rate,
                    normalize_before,
                    concat_after
                )
            )
        elif selfattention_layer_type == "lightconv2d":
            logging.info('encoder self-attention layer type = lightweight convolution 2-dimentional')
            self.encoders = repeat(
                num_blocks,
                lambda lnum: EncoderLayer(
                    attention_dim,
                    LightweightConvolution2D(conv_wshare, attention_dim, attention_dropout_rate,
                                             conv_kernel_length, lnum, use_bias=conv_usebias),
                    positionwise_layer(*positionwise_layer_args),
                    dropout_rate,
                    normalize_before,
                    concat_after
                )
            )
        elif selfattention_layer_type == "dynamicconv":
            logging.info('encoder self-attention layer type = dynamic convolution')
            self.encoders = repeat(
                num_blocks,
                lambda lnum: EncoderLayer(
                    attention_dim,
                    DynamicConvolution(conv_wshare, attention_dim, attention_dropout_rate,
                                       conv_kernel_length, lnum, use_bias=conv_usebias),
                    positionwise_layer(*positionwise_layer_args),
                    dropout_rate,
                    normalize_before,
                    concat_after
                )
            )
        elif selfattention_layer_type == "dynamicconv2d":
            logging.info('encoder self-attention layer type = dynamic convolution 2-dimentional')
            self.encoders = repeat(
                num_blocks,
                lambda lnum: EncoderLayer(
                    attention_dim,
                    DynamicConvolution2D(conv_wshare, attention_dim, attention_dropout_rate,
                                         conv_kernel_length, lnum, use_bias=conv_usebias),
                    positionwise_layer(*positionwise_layer_args),
                    dropout_rate,
                    normalize_before,
                    concat_after
                )
            )
=======
        self.encoders = repeat(
            num_blocks,
            lambda: EncoderLayer(
                attention_dim,
                MultiHeadedAttention(
                    attention_heads, attention_dim, attention_dropout_rate
                ),
                positionwise_layer(*positionwise_layer_args),
                dropout_rate,
                normalize_before,
                concat_after,
            ),
        )
>>>>>>> 7cb8a4f4
        if self.normalize_before:
            self.after_norm = LayerNorm(attention_dim)

    def forward(self, xs, masks):
        """Encode input sequence.

        :param torch.Tensor xs: input tensor
        :param torch.Tensor masks: input mask
        :return: position embedded tensor and mask
        :rtype Tuple[torch.Tensor, torch.Tensor]:
        """
        if isinstance(self.embed, (Conv2dSubsampling, VGG2L)):
            xs, masks = self.embed(xs, masks)
        else:
            xs = self.embed(xs)
        xs, masks = self.encoders(xs, masks)
        if self.normalize_before:
            xs = self.after_norm(xs)
        return xs, masks

    def forward_one_step(self, xs, masks, cache=None):
        """Encode input frame.

        :param torch.Tensor xs: input tensor
        :param torch.Tensor masks: input mask
        :param List[torch.Tensor] cache: cache tensors
        :return: position embedded tensor, mask and new cache
        :rtype Tuple[torch.Tensor, torch.Tensor, List[torch.Tensor]]:
        """
        if isinstance(self.embed, Conv2dSubsampling):
            xs, masks = self.embed(xs, masks)
        else:
            xs = self.embed(xs)
        if cache is None:
            cache = [None for _ in range(len(self.encoders))]
        new_cache = []
        for c, e in zip(cache, self.encoders):
            xs, masks = e(xs, masks, cache=c)
            new_cache.append(xs)
        if self.normalize_before:
            xs = self.after_norm(xs)
        return xs, masks, new_cache<|MERGE_RESOLUTION|>--- conflicted
+++ resolved
@@ -66,32 +66,15 @@
     :param int padding_idx: padding_idx for input_layer=embed
     """
 
-<<<<<<< HEAD
-    def __init__(self, idim,
-                 selfattention_layer_type="selfattn",
-                 attention_dim=256,
-                 attention_heads=4,
-                 conv_wshare=4,
-                 conv_kernel_length=11,
-                 conv_usebias=False,
-                 linear_units=2048,
-                 num_blocks=6,
-                 dropout_rate=0.1,
-                 positional_dropout_rate=0.1,
-                 attention_dropout_rate=0.0,
-                 input_layer="conv2d",
-                 pos_enc_class=PositionalEncoding,
-                 normalize_before=True,
-                 concat_after=False,
-                 positionwise_layer_type="linear",
-                 positionwise_conv_kernel_size=1,
-                 padding_idx=-1):
-=======
     def __init__(
         self,
         idim,
+        selfattention_layer_type="selfattn",
         attention_dim=256,
         attention_heads=4,
+        conv_wshare=4,
+        conv_kernel_length=11,
+        conv_usebias=False,
         linear_units=2048,
         num_blocks=6,
         dropout_rate=0.1,
@@ -105,7 +88,6 @@
         positionwise_conv_kernel_size=1,
         padding_idx=-1,
     ):
->>>>>>> 7cb8a4f4
         """Construct an Encoder object."""
         super(Encoder, self).__init__()
         self._register_load_state_dict_pre_hook(_pre_hook)
@@ -159,91 +141,105 @@
             )
         else:
             raise NotImplementedError("Support only linear or conv1d.")
-<<<<<<< HEAD
         if selfattention_layer_type == "selfattn":
-            logging.info('encoder self-attention layer type = self-attention')
-            self.encoders = repeat(
-                num_blocks,
-                lambda lnum: EncoderLayer(
-                    attention_dim,
-                    MultiHeadedAttention(attention_heads, attention_dim, attention_dropout_rate),
-                    positionwise_layer(*positionwise_layer_args),
-                    dropout_rate,
-                    normalize_before,
-                    concat_after
-                )
+            logging.info("encoder self-attention layer type = self-attention")
+            self.encoders = repeat(
+                num_blocks,
+                lambda lnum: EncoderLayer(
+                    attention_dim,
+                    MultiHeadedAttention(
+                        attention_heads, attention_dim, attention_dropout_rate
+                    ),
+                    positionwise_layer(*positionwise_layer_args),
+                    dropout_rate,
+                    normalize_before,
+                    concat_after,
+                ),
             )
         elif selfattention_layer_type == "lightconv":
-            logging.info('encoder self-attention layer type = lightweight convolution')
-            self.encoders = repeat(
-                num_blocks,
-                lambda lnum: EncoderLayer(
-                    attention_dim,
-                    LightweightConvolution(conv_wshare, attention_dim, attention_dropout_rate,
-                                           conv_kernel_length, lnum, use_bias=conv_usebias),
-                    positionwise_layer(*positionwise_layer_args),
-                    dropout_rate,
-                    normalize_before,
-                    concat_after
-                )
+            logging.info("encoder self-attention layer type = lightweight convolution")
+            self.encoders = repeat(
+                num_blocks,
+                lambda lnum: EncoderLayer(
+                    attention_dim,
+                    LightweightConvolution(
+                        conv_wshare,
+                        attention_dim,
+                        attention_dropout_rate,
+                        conv_kernel_length,
+                        lnum,
+                        use_bias=conv_usebias,
+                    ),
+                    positionwise_layer(*positionwise_layer_args),
+                    dropout_rate,
+                    normalize_before,
+                    concat_after,
+                ),
             )
         elif selfattention_layer_type == "lightconv2d":
-            logging.info('encoder self-attention layer type = lightweight convolution 2-dimentional')
-            self.encoders = repeat(
-                num_blocks,
-                lambda lnum: EncoderLayer(
-                    attention_dim,
-                    LightweightConvolution2D(conv_wshare, attention_dim, attention_dropout_rate,
-                                             conv_kernel_length, lnum, use_bias=conv_usebias),
-                    positionwise_layer(*positionwise_layer_args),
-                    dropout_rate,
-                    normalize_before,
-                    concat_after
-                )
+            logging.info(
+                "encoder self-attention layer type = lightweight convolution 2-dimentional"
+            )
+            self.encoders = repeat(
+                num_blocks,
+                lambda lnum: EncoderLayer(
+                    attention_dim,
+                    LightweightConvolution2D(
+                        conv_wshare,
+                        attention_dim,
+                        attention_dropout_rate,
+                        conv_kernel_length,
+                        lnum,
+                        use_bias=conv_usebias,
+                    ),
+                    positionwise_layer(*positionwise_layer_args),
+                    dropout_rate,
+                    normalize_before,
+                    concat_after,
+                ),
             )
         elif selfattention_layer_type == "dynamicconv":
-            logging.info('encoder self-attention layer type = dynamic convolution')
-            self.encoders = repeat(
-                num_blocks,
-                lambda lnum: EncoderLayer(
-                    attention_dim,
-                    DynamicConvolution(conv_wshare, attention_dim, attention_dropout_rate,
-                                       conv_kernel_length, lnum, use_bias=conv_usebias),
-                    positionwise_layer(*positionwise_layer_args),
-                    dropout_rate,
-                    normalize_before,
-                    concat_after
-                )
+            logging.info("encoder self-attention layer type = dynamic convolution")
+            self.encoders = repeat(
+                num_blocks,
+                lambda lnum: EncoderLayer(
+                    attention_dim,
+                    DynamicConvolution(
+                        conv_wshare,
+                        attention_dim,
+                        attention_dropout_rate,
+                        conv_kernel_length,
+                        lnum,
+                        use_bias=conv_usebias,
+                    ),
+                    positionwise_layer(*positionwise_layer_args),
+                    dropout_rate,
+                    normalize_before,
+                    concat_after,
+                ),
             )
         elif selfattention_layer_type == "dynamicconv2d":
-            logging.info('encoder self-attention layer type = dynamic convolution 2-dimentional')
-            self.encoders = repeat(
-                num_blocks,
-                lambda lnum: EncoderLayer(
-                    attention_dim,
-                    DynamicConvolution2D(conv_wshare, attention_dim, attention_dropout_rate,
-                                         conv_kernel_length, lnum, use_bias=conv_usebias),
-                    positionwise_layer(*positionwise_layer_args),
-                    dropout_rate,
-                    normalize_before,
-                    concat_after
-                )
-            )
-=======
-        self.encoders = repeat(
-            num_blocks,
-            lambda: EncoderLayer(
-                attention_dim,
-                MultiHeadedAttention(
-                    attention_heads, attention_dim, attention_dropout_rate
-                ),
-                positionwise_layer(*positionwise_layer_args),
-                dropout_rate,
-                normalize_before,
-                concat_after,
-            ),
-        )
->>>>>>> 7cb8a4f4
+            logging.info(
+                "encoder self-attention layer type = dynamic convolution 2-dimentional"
+            )
+            self.encoders = repeat(
+                num_blocks,
+                lambda lnum: EncoderLayer(
+                    attention_dim,
+                    DynamicConvolution2D(
+                        conv_wshare,
+                        attention_dim,
+                        attention_dropout_rate,
+                        conv_kernel_length,
+                        lnum,
+                        use_bias=conv_usebias,
+                    ),
+                    positionwise_layer(*positionwise_layer_args),
+                    dropout_rate,
+                    normalize_before,
+                    concat_after,
+                ),
+            )
         if self.normalize_before:
             self.after_norm = LayerNorm(attention_dim)
 

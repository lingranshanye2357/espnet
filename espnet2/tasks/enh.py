import argparse
from typing import Callable
from typing import Collection
from typing import Dict
from typing import List
from typing import Optional
from typing import Tuple

import numpy as np
import torch
from typeguard import check_argument_types
from typeguard import check_return_type

from espnet2.enh.decoder.abs_decoder import AbsDecoder
from espnet2.enh.decoder.conv_decoder import ConvDecoder
from espnet2.enh.decoder.stft_decoder import STFTDecoder
from espnet2.enh.encoder.abs_encoder import AbsEncoder
from espnet2.enh.encoder.conv_encoder import ConvEncoder
from espnet2.enh.encoder.stft_encoder import STFTEncoder
from espnet2.enh.espnet_model import ESPnetEnhancementModel
from espnet2.enh.separator.abs_separator import AbsSeparator
from espnet2.enh.separator.dprnn_separator import DPRNNSeparator
from espnet2.enh.separator.neural_beamformer import NeuralBeamformer
from espnet2.enh.separator.rnn_separator import RNNSeparator
from espnet2.enh.separator.tcn_separator import TCNSeparator
<<<<<<< HEAD
from espnet2.enh.separator.dprnn_separator import DPRNNSeparator
from espnet2.enh.separator.transformer_separator import TransformerSeparator
=======
>>>>>>> 0795dee6
from espnet2.tasks.abs_task import AbsTask
from espnet2.torch_utils.initialize import initialize
from espnet2.train.class_choices import ClassChoices
from espnet2.train.collate_fn import CommonCollateFn
from espnet2.train.trainer import Trainer
from espnet2.utils.get_default_kwargs import get_default_kwargs
from espnet2.utils.nested_dict_action import NestedDictAction
from espnet2.utils.types import str2bool
from espnet2.utils.types import str_or_none

encoder_choices = ClassChoices(
    name="encoder",
    classes=dict(stft=STFTEncoder, conv=ConvEncoder),
    type_check=AbsEncoder,
    default="stft",
)

separator_choices = ClassChoices(
    name="separator",
    classes=dict(
        rnn=RNNSeparator,
        tcn=TCNSeparator,
        dprnn=DPRNNSeparator,
<<<<<<< HEAD
        transformer=TransformerSeparator,
=======
        wpe_beamformer=NeuralBeamformer,
>>>>>>> 0795dee6
    ),
    type_check=AbsSeparator,
    default="rnn",
)

decoder_choices = ClassChoices(
    name="decoder",
    classes=dict(stft=STFTDecoder, conv=ConvDecoder),
    type_check=AbsDecoder,
    default="stft",
)

MAX_REFERENCE_NUM = 100


class EnhancementTask(AbsTask):
    # If you need more than one optimizers, change this value
    num_optimizers: int = 1

    class_choices_list = [
        # --encoder and --encoder_conf
        encoder_choices,
        # --separator and --separator_conf
        separator_choices,
        # --decoder and --decoder_conf
        decoder_choices,
    ]

    # If you need to modify train() or eval() procedures, change Trainer class here
    trainer = Trainer

    @classmethod
    def add_task_arguments(cls, parser: argparse.ArgumentParser):
        group = parser.add_argument_group(description="Task related")

        # NOTE(kamo): add_arguments(..., required=True) can't be used
        # to provide --print_config mode. Instead of it, do as
        # required = parser.get_default("required")

        group.add_argument(
            "--init",
            type=lambda x: str_or_none(x.lower()),
            default=None,
            help="The initialization method",
            choices=[
                "chainer",
                "xavier_uniform",
                "xavier_normal",
                "kaiming_uniform",
                "kaiming_normal",
                None,
            ],
        )

        group.add_argument(
            "--model_conf",
            action=NestedDictAction,
            default=get_default_kwargs(ESPnetEnhancementModel),
            help="The keyword arguments for model class.",
        )

        group = parser.add_argument_group(description="Preprocess related")
        group.add_argument(
            "--use_preprocessor",
            type=str2bool,
            default=False,
            help="Apply preprocessing to data or not",
        )

        for class_choices in cls.class_choices_list:
            # Append --<name> and --<name>_conf.
            # e.g. --encoder and --encoder_conf
            class_choices.add_arguments(group)

    @classmethod
    def build_collate_fn(
        cls, args: argparse.Namespace, train: bool
    ) -> Callable[
        [Collection[Tuple[str, Dict[str, np.ndarray]]]],
        Tuple[List[str], Dict[str, torch.Tensor]],
    ]:
        assert check_argument_types()

        return CommonCollateFn(float_pad_value=0.0, int_pad_value=0)

    @classmethod
    def build_preprocess_fn(
        cls, args: argparse.Namespace, train: bool
    ) -> Optional[Callable[[str, Dict[str, np.array]], Dict[str, np.ndarray]]]:
        assert check_argument_types()
        retval = None
        assert check_return_type(retval)
        return retval

    @classmethod
    def required_data_names(
        cls, train: bool = True, inference: bool = False
    ) -> Tuple[str, ...]:
        if not inference:
            retval = ("speech_mix", "speech_ref1")
        else:
            # Recognition mode
            retval = ("speech_mix",)
        return retval

    @classmethod
    def optional_data_names(
        cls, train: bool = True, inference: bool = False
    ) -> Tuple[str, ...]:
        retval = ["dereverb_ref{}".format(n) for n in range(1, MAX_REFERENCE_NUM + 1)]
        retval += ["speech_ref{}".format(n) for n in range(2, MAX_REFERENCE_NUM + 1)]
        retval += ["noise_ref{}".format(n) for n in range(1, MAX_REFERENCE_NUM + 1)]
        retval = tuple(retval)
        assert check_return_type(retval)
        return retval

    @classmethod
    def build_model(cls, args: argparse.Namespace) -> ESPnetEnhancementModel:
        assert check_argument_types()

        encoder = encoder_choices.get_class(args.encoder)(**args.encoder_conf)
        separator = separator_choices.get_class(args.separator)(
            encoder.output_dim, **args.separator_conf
        )
        decoder = decoder_choices.get_class(args.decoder)(**args.decoder_conf)

        # 1. Build model
        model = ESPnetEnhancementModel(
            encoder=encoder, separator=separator, decoder=decoder, **args.model_conf
        )

        # FIXME(kamo): Should be done in model?
        # 2. Initialize
        if args.init is not None:
            initialize(model, args.init)

        assert check_return_type(model)
        return model<|MERGE_RESOLUTION|>--- conflicted
+++ resolved
@@ -21,13 +21,9 @@
 from espnet2.enh.separator.abs_separator import AbsSeparator
 from espnet2.enh.separator.dprnn_separator import DPRNNSeparator
 from espnet2.enh.separator.neural_beamformer import NeuralBeamformer
+from espnet2.enh.separator.transformer_separator import TransformerSeparator
 from espnet2.enh.separator.rnn_separator import RNNSeparator
 from espnet2.enh.separator.tcn_separator import TCNSeparator
-<<<<<<< HEAD
-from espnet2.enh.separator.dprnn_separator import DPRNNSeparator
-from espnet2.enh.separator.transformer_separator import TransformerSeparator
-=======
->>>>>>> 0795dee6
 from espnet2.tasks.abs_task import AbsTask
 from espnet2.torch_utils.initialize import initialize
 from espnet2.train.class_choices import ClassChoices
@@ -51,11 +47,8 @@
         rnn=RNNSeparator,
         tcn=TCNSeparator,
         dprnn=DPRNNSeparator,
-<<<<<<< HEAD
         transformer=TransformerSeparator,
-=======
         wpe_beamformer=NeuralBeamformer,
->>>>>>> 0795dee6
     ),
     type_check=AbsSeparator,
     default="rnn",

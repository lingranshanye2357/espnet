--- conflicted
+++ resolved
@@ -19,11 +19,7 @@
     Conv1dLinear,
     MultiLayeredConv1d,
 )
-<<<<<<< HEAD
-from espnet.nets.pytorch_backend.transformer.positionwise_feed_forward import (  # noqa: H301
-=======
 from espnet.nets.pytorch_backend.transformer.positionwise_feed_forward import (
->>>>>>> 57c05436
     PositionwiseFeedForward,
 )
 from espnet.nets.pytorch_backend.transformer.repeat import repeat

--- conflicted
+++ resolved
@@ -70,11 +70,7 @@
         self,
         input_size: int = 400,
         embed_dim: int = 400,
-<<<<<<< HEAD
-        patch_size: int = 1,
-=======
         token_per_frame: int = 1,
->>>>>>> b1046403
         pos_enc_class=PositionalEncoding,
         positional_dropout_rate: float = 0.1,
     ):
@@ -83,22 +79,14 @@
         Args:
             input_size: Number of input tokens.
             embed_dim: Embedding Size.
-<<<<<<< HEAD
-            patch_size: number of token per patch to sum up the embeddings
-=======
             token_per_frame: number of tokens per frame in the input
->>>>>>> b1046403
             pos_enc_class: PositionalEncoding or ScaledPositionalEncoding
             positional_dropout_rate: dropout rate after adding positional encoding
         """
 
         super().__init__()
         self.embed_dim = embed_dim
-<<<<<<< HEAD
-        self.patch_size = patch_size
-=======
         self.token_per_frame = token_per_frame
->>>>>>> b1046403
 
         self.emb = torch.nn.Embedding(input_size, embed_dim)
         self.pos = pos_enc_class(embed_dim, positional_dropout_rate)
@@ -114,22 +102,6 @@
             input_lengths: Input lengths within batch.
 
         Returns:
-<<<<<<< HEAD
-            Tensor: Output with dimensions (B, T // patch_size, D).
-            Tensor: Output lengths within batch, devided by patch_size
-        """
-
-        assert input.dim() == 2, input.size()
-        assert input.size(1) % self.patch_size == 0, input.size()
-        assert torch.all(input_lengths % self.patch_size == 0), input_lengths
-
-        B, T = input.size()
-        x = input.view(B, T // self.patch_size, self.patch_size)
-        x = self.emb(x).mean(dim=2)
-        x = self.ln(self.pos(x))
-
-        input_lengths = input_lengths // self.patch_size
-=======
             Tensor: Output with dimensions (B, T // token_per_frame, D).
             Tensor: Output lengths within batch, devided by token_per_frame
         """
@@ -144,7 +116,6 @@
         x = self.ln(self.pos(x))
 
         input_lengths = input_lengths // self.token_per_frame
->>>>>>> b1046403
 
         return x, input_lengths
 
@@ -162,11 +133,7 @@
         input_size,
         hf_model_tag: str = "espnet/amuse_encodec_16k",
         token_bias: int = 2,
-<<<<<<< HEAD
-        patch_size: int = 8,
-=======
         token_per_frame: int = 8,
->>>>>>> b1046403
         pos_enc_class=PositionalEncoding,
         positional_dropout_rate: float = 0.1,
     ):
@@ -191,11 +158,7 @@
 
         # NOTE(Jinchuan): make it as an external parameter rather than parsing from
         # the quantizer since not all codebooks will be used all the time.
-<<<<<<< HEAD
-        self.n_codebook = patch_size
-=======
         self.token_per_frame = token_per_frame
->>>>>>> b1046403
 
         self.vocab_size = input_size
         self.pos = pos_enc_class(self.codebook_dim, positional_dropout_rate)
@@ -209,24 +172,6 @@
         input_lengths: torch.Tensor,
     ):
         assert input.dim() == 2, input.size()
-<<<<<<< HEAD
-        assert input.size(1) % self.n_codebook == 0, input.size()
-        assert torch.all(input_lengths % self.n_codebook == 0), (
-            input_lengths,
-            input_lengths % self.n_codebook,
-        )
-        assert torch.all(input < self.vocab_size)
-
-        B, Tnq = input.size()
-        x = input.view(B, Tnq // self.n_codebook, self.n_codebook)
-        x = x - self.token_bias
-
-        for n in range(self.n_codebook):
-            x[:, :, n] -= n * self.codebook_size
-        # NOTE (Jinchuan): do this clip so that the dequantization process
-        # will not encounter an error. In practice, only the padding values
-        # will exceed this range and is ignored due to the length masking.
-=======
         assert input.size(1) % self.token_per_frame == 0, input.size()
         assert torch.all(input_lengths % self.token_per_frame == 0), input_lengths
         assert torch.all(input < self.vocab_size)
@@ -240,7 +185,6 @@
         # NOTE (Jinchuan): do this clip so that the dequantization process
         # will not encounter an error. In practice, only the padding values
         # will exceed this range and is ignored by the length mask later.
->>>>>>> b1046403
         x = torch.clip(x, min=0, max=self.codebook_size - 1)
 
         z = self.quantizer.decode(x.permute(2, 0, 1)).permute(0, 2, 1)
@@ -248,11 +192,7 @@
         z = self.ln(z)
         z = self.pos(z)
 
-<<<<<<< HEAD
-        input_lengths = input_lengths // self.n_codebook
-=======
         input_lengths = input_lengths // self.token_per_frame
->>>>>>> b1046403
 
         return z, input_lengths
 

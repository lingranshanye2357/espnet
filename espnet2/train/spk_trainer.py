"""
Trainer module for speaker recognition.
In speaker recognition (embedding extractor training/inference),
calculating validation loss in closed set is not informative since
generalization in unseen utterances from known speakers are good in most cases.
Thus, we measure open set equal error rate (EER) using unknown speakers by
overriding validate_one_epoch.
"""

import argparse
import dataclasses
import logging
from contextlib import contextmanager
from dataclasses import is_dataclass
from pathlib import Path
from typing import Dict, Iterable, List, Optional, Sequence, Tuple, Union

import humanfriendly
import numpy as np
import torch
import torch.nn.functional as F
import torch.optim
from packaging.version import parse as V
from typeguard import check_argument_types

from espnet2.iterators.abs_iter_factory import AbsIterFactory
from espnet2.main_funcs.average_nbest_models import average_nbest_models
from espnet2.main_funcs.calculate_all_attentions import calculate_all_attentions
from espnet2.schedulers.abs_scheduler import (
    AbsBatchStepScheduler,
    AbsEpochStepScheduler,
    AbsScheduler,
    AbsValEpochStepScheduler,
)
from espnet2.torch_utils.add_gradient_noise import add_gradient_noise
from espnet2.torch_utils.device_funcs import to_device
from espnet2.torch_utils.recursive_op import recursive_average
from espnet2.torch_utils.set_all_random_seed import set_all_random_seed
from espnet2.train.abs_espnet_model import AbsESPnetModel
from espnet2.train.distributed_utils import DistributedOption
from espnet2.train.reporter import Reporter, SubReporter
from espnet2.train.trainer import Trainer, TrainerOptions
from espnet2.utils.build_dataclass import build_dataclass
from espnet2.utils.eer import ComputeErrorRates, ComputeMinDcf, tuneThresholdfromScore
from espnet2.utils.kwargs2args import kwargs2args

if torch.distributed.is_available():
    from torch.distributed import ReduceOp


class SpkTrainer(Trainer):
    """
    Trainer.
    Designed for speaker recognition.
    Training will be done as closed set classification.
    Validation will be open set EER calculation.

    """

    def __init__(self):
        raise RuntimeError("This class can't be instantiated.")

    @classmethod
    @torch.no_grad()
    def validate_one_epoch(
        cls,
        model: torch.nn.Module,
        iterator: Iterable[Dict[str, torch.Tensor]],
        reporter: SubReporter,
        options: TrainerOptions,
        distributed_option: DistributedOption,
    ) -> None:
        assert check_argument_types()
        ngpu = options.ngpu
        no_forward_run = options.no_forward_run
        distributed = distributed_option.distributed

        model.eval()

        scores = []
        labels = []
        spk_embd_dic = {}
        bs = 0

        # [For distributed] Because iteration counts are not always equals between
        # processes, send stop-flag to the other processes if iterator is finished
        iterator_stop = torch.tensor(0).to("cuda" if ngpu > 0 else "cpu")

        # fill dictionary with speech samples
        utt_id_list = []
        speech_list = []
        for utt_id, batch in iterator:
            bs = max(bs, len(utt_id))
            assert isinstance(batch, dict), type(batch)
            for _utt_id, _speech, _speech2 in zip(
                utt_id, batch["speech"], batch["speech2"]
            ):
                _utt_id_1, _utt_id_2 = _utt_id.split("*")
                if _utt_id_1 not in utt_id_list:
                    utt_id_list.append(_utt_id_1)
                    speech_list.append(_speech)
                if _utt_id_2 not in utt_id_list:
                    utt_id_list.append(_utt_id_2)
                    speech_list.append(_speech2)

        # extract speaker embeddings.
        n_utt = len(utt_id_list)
        for ii in range(0, n_utt, bs):
            _utt_ids = utt_id_list[ii : ii + bs]
            _speechs = speech_list[ii : ii + bs]
            _speechs = torch.stack(_speechs, dim=0)
            org_shape = (_speechs.size(0), _speechs.size(1))
            _speechs = _speechs.flatten(0, 1)
            _speechs = to_device(_speechs, "cuda" if ngpu > 0 else "cpu")

            spk_embds = model(speech=_speechs, spk_labels=None, extract_embd=True)
            spk_embds = F.normalize(spk_embds, p=2, dim=1)
            spk_embds = spk_embds.view(org_shape[0], org_shape[1], -1)

            for _utt_id, _spk_embd in zip(_utt_ids, spk_embds):
                spk_embd_dic[_utt_id] = _spk_embd

        del utt_id_list
        del speech_list

        # calculate similarity scores
        for utt_id, batch in iterator:
            batch["spk_labels"] = to_device(
                batch["spk_labels"], "cuda" if ngpu > 0 else "cpu"
            )

            if distributed:
                torch.distributed.all_reduce(iterator_stop, ReduceOp.SUM)
                if iterator_stop > 0:
                    break

            for _utt_id in utt_id:
                _utt_id_1, _utt_id_2 = _utt_id.split("*")
                score = torch.cdist(spk_embd_dic[_utt_id_1], spk_embd_dic[_utt_id_2])
                score = -1.0 * torch.mean(score)
                scores.append(score.view(1))  # 0-dim to 1-dim tensor for cat
            labels.append(batch["spk_labels"])

        else:
            if distributed:
                iterator_stop.fill_(1)
                torch.distributed.all_reduce(iterator_stop, ReduceOp.SUM)

        scores = torch.cat(scores).type(torch.float32)
        labels = torch.cat(labels).type(torch.int32).flatten()

        if distributed:
            # get the number of trials assigned on each GPU
            length = to_device(
                torch.tensor([labels.size(0)], dtype=torch.int32), "cuda"
            )
            lengths_all = [
                to_device(torch.zeros(1, dtype=torch.int32), "cuda")
                for _ in range(torch.distributed.get_world_size())
            ]
            torch.distributed.all_gather(lengths_all, length)

            scores_all = [
                to_device(torch.zeros(i, dtype=torch.float32), "cuda")
                for i in lengths_all
            ]
            torch.distributed.all_gather(scores_all, scores)
            scores = torch.cat(scores_all)

            labels_all = [
                to_device(torch.zeros(i, dtype=torch.int32), "cuda")
                for i in lengths_all
            ]
            torch.distributed.all_gather(labels_all, labels)
            labels = torch.cat(labels_all)
            rank = torch.distributed.get_rank()
            torch.distributed.barrier()
        scores = scores.detach().cpu().numpy()
        labels = labels.detach().cpu().numpy()

        # calculate statistics in target and nontarget classes.
        n_trials = len(scores)
        scores_trg = []
        scores_nontrg = []
        for _s, _l in zip(scores, labels):
            if _l == 1:
                scores_trg.append(_s)
            elif _l == 0:
                scores_nontrg.append(_s)
            else:
                raise ValueError(f"{_l}, {type(_l)}")
<<<<<<< HEAD
        trg_mean = np.mean(scores_trg)
        trg_std = np.std(scores_trg)
        nontrg_mean = np.std(scores_nontrg)
        nontrg_std = np.std(scores_nontrg)
=======
        trg_mean = float(np.mean(scores_trg))
        trg_std = float(np.std(scores_trg))
        nontrg_mean = float(np.std(scores_nontrg))
        nontrg_std = float(np.std(scores_nontrg))
>>>>>>> 8c6be3be

        # exception for collect_stats.
        if len(scores) == 1:
            reporter.register(stats=dict(eer=1.0, mindcf=1.0))
            return

        # predictions, ground truth, and the false acceptance rates to calculate
        results = tuneThresholdfromScore(scores, labels, [1, 0.1])
        eer = results[1]
        fnrs, fprs, thresholds = ComputeErrorRates(scores, labels)

        # p_target, c_miss, and c_falsealarm in NIST minDCF calculation
        p_trg, c_miss, c_fa = 0.05, 1, 1
        mindcf, _ = ComputeMinDcf(fnrs, fprs, thresholds, p_trg, c_miss, c_fa)

        reporter.register(
            stats=dict(
                eer=eer,
                mindcf=mindcf,
                n_trials=n_trials,
                trg_mean=trg_mean,
                trg_std=trg_std,
                nontrg_mean=nontrg_mean,
                nontrg_std=nontrg_std,
            )
        )<|MERGE_RESOLUTION|>--- conflicted
+++ resolved
@@ -189,17 +189,10 @@
                 scores_nontrg.append(_s)
             else:
                 raise ValueError(f"{_l}, {type(_l)}")
-<<<<<<< HEAD
-        trg_mean = np.mean(scores_trg)
-        trg_std = np.std(scores_trg)
-        nontrg_mean = np.std(scores_nontrg)
-        nontrg_std = np.std(scores_nontrg)
-=======
         trg_mean = float(np.mean(scores_trg))
         trg_std = float(np.std(scores_trg))
         nontrg_mean = float(np.std(scores_nontrg))
         nontrg_std = float(np.std(scores_nontrg))
->>>>>>> 8c6be3be
 
         # exception for collect_stats.
         if len(scores) == 1:

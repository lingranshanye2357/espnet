# coding: utf-8

# Copyright 2017 Shigeki Karita
#  Apache 2.0  (http://www.apache.org/licenses/LICENSE-2.0)


import pytest
pytest.importorskip('torch')
import torch  # NOQA
<<<<<<< HEAD
from torch.autograd import Variable  # NOQA
from e2e_asr_th import pad_list, mask_by_length  # NOQA
=======
from e2e_asr_attctc_th import pad_list, mask_by_length  # NOQA
>>>>>>> c77b3ca2


def test_pad_list():
    xs = [[1, 2, 3],
          [1, 2],
          [1, 2, 3, 4]]
    xs = list(map(lambda x: torch.LongTensor(x), xs))
    xpad = pad_list(xs, -1)

    es = [[1, 2, 3, -1],
          [1, 2, -1, -1],
          [1, 2, 3, 4]]
    assert xpad.data.tolist() == es


def test_mask_by_length():
    xs = [[1, 2, 3, -1],
          [1, 2, -1, -1],
          [1, 2, 3, 4]]
    xs = torch.LongTensor(xs)
    xlen = [3, 2, 4]
    ys = mask_by_length(xs, xlen, fill=0)
    es = [[1, 2, 3, 0],
          [1, 2, 0, 0],
          [1, 2, 3, 4]]
    assert ys.data.tolist() == es


def test_bmm_attention():
    b, t, h = 3, 2, 5
    enc_h = torch.randn(b, t, h)
    w = torch.randn(b, t)
    naive = torch.sum(enc_h * w.view(b, t, 1), dim=1)
    # (b, 1, t) x (b, t, h) -> (b, 1, h)
    fast = torch.matmul(w.unsqueeze(1), enc_h).squeeze(1)
    import numpy
    numpy.testing.assert_allclose(naive.numpy(), fast.numpy(), 1e-6, 1e-6)<|MERGE_RESOLUTION|>--- conflicted
+++ resolved
@@ -7,12 +7,7 @@
 import pytest
 pytest.importorskip('torch')
 import torch  # NOQA
-<<<<<<< HEAD
-from torch.autograd import Variable  # NOQA
 from e2e_asr_th import pad_list, mask_by_length  # NOQA
-=======
-from e2e_asr_attctc_th import pad_list, mask_by_length  # NOQA
->>>>>>> c77b3ca2
 
 
 def test_pad_list():

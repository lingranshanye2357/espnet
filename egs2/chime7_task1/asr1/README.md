--- conflicted
+++ resolved
@@ -373,11 +373,6 @@
 in `INSTALL`.
 8. `WARNING  [enhancer.py:245] Out of memory error while processing the batch` you got out-of-memory (OOM) when running GSS.
 You could try changing parameters as `gss_max_batch_dur` and in local/run_gss.sh `context-duration`
-<<<<<<< HEAD
-(this latter could degrade results however). See local/run_gss.sh for more info.
-9. Much worse WER than baseline and you are using `run.pl`. Check the GSS results, GSS currently does not work well
-if you use multi-gpu inference and your GPUs are in shared mode. You need to run `set nvidia-smi -c 3`.
-=======
 (this latter could degrade results however). See `local/run_gss.sh` for more info. Also it could be that your GPUs are set in shared mode
 and all jobs are placed in the same GPU. You need to set them in exclusive mode.
 9. Much worse WER than baseline and you are using `run.pl`. Check the GSS results, GSS currently does not work well
@@ -385,7 +380,6 @@
 10. `Kaldi export of Recordings with multiple audio sources is currently not supported.` you have to install lhotse from the latest
 unreleased version using `pip install git+https://github.com/lhotse-speech/lhotse`.
 
->>>>>>> e4f0aa1b
 
 
 ## Memory Consumption (Useful for SLURM etc.)
